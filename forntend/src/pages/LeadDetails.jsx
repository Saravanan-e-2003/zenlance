import { useState, useEffect, useCallback } from 'react'
import { motion } from 'framer-motion'
import { useParams, useNavigate } from 'react-router-dom'
import { 
  ArrowLeft,
  ChevronRight,
  User,
  Building2,
  Mail,
  Phone,
  MapPin,
  Calendar,
  DollarSign,
  Target,
  Star,
  MessageCircle,
  Plus,
  Edit3,
  Save,
  X,
  CheckCircle,
  Clock,
  AlertCircle,
  Trash2,
  UserCheck,
  FileText,
<<<<<<< HEAD
  Wand2,
  Eye,
  Download,
  Send,
  FolderPlus
} from 'lucide-react'
import toast from 'react-hot-toast'
import apiClient from '../lib/api-client'
import ProposalModal from '../components/ProposalModal'
import ProjectConversionModal from '../components/ProjectConversionModal'
=======
  Sparkles,
  Bot,
  TrendingUp
} from 'lucide-react'
import toast from 'react-hot-toast'
import apiClient from '../lib/api-client'
import AIButton from '../components/ai/AIButton'
import AISuggestionsPanel from '../components/ai/AISuggestionsPanel'
import aiService from '../services/aiService'
>>>>>>> 00040c64

const LeadDetails = () => {
  const { id } = useParams()
  const navigate = useNavigate()
  const [lead, setLead] = useState(null)
  const [loading, setLoading] = useState(true)
  const [saving, setSaving] = useState(false)
  const [isEditing, setIsEditing] = useState(false)
  const [showNoteForm, setShowNoteForm] = useState(false)
  const [noteText, setNoteText] = useState('')
  
  // Proposal state
  const [proposals, setProposals] = useState([])
  const [showProposalModal, setShowProposalModal] = useState(false)
  const [loadingProposals, setLoadingProposals] = useState(false)
  const [sendingProposal, setSendingProposal] = useState(null) // Track which proposal is being sent

  // Project conversion state
  const [showProjectModal, setShowProjectModal] = useState(false)

  // Define loadProposals function that can be reused
  const loadProposals = useCallback(async () => {
    if (!id) return
    
    try {
      setLoadingProposals(true)
      const result = await apiClient.getLeadProposals(id)
      if (result.success) {
        setProposals(result.data.proposals || [])
      }
    } catch (error) {
      console.error('Error loading proposals:', error)
    } finally {
      setLoadingProposals(false)
    }
  }, [id])

  // Load proposals for this lead
  useEffect(() => {
    if (id) {
      loadProposals()
    }
  }, [id, loadProposals])

  const [formData, setFormData] = useState({
    firstName: '',
    lastName: '',
    email: '',
    phone: '',
    company: '',
    jobTitle: '',
    industry: '',
    website: '',
    source: '',
    status: '',
    priority: '',
    budget: {
      min: 0,
      max: 0,
      currency: 'USD'
    },
    timeline: {
      startDate: '',
      endDate: '',
      urgency: 'Flexible'
    },
    interests: [],
    tags: []
  })

  const statusOptions = [
    { value: 'New', label: 'New', color: 'text-blue-400 bg-blue-400/10' },
    { value: 'Contacted', label: 'Contacted', color: 'text-yellow-400 bg-yellow-400/10' },
    { value: 'Qualified', label: 'Qualified', color: 'text-green-400 bg-green-400/10' },
    { value: 'Proposal', label: 'Proposal Sent', color: 'text-purple-400 bg-purple-400/10' },
    { value: 'Negotiation', label: 'Negotiation', color: 'text-orange-400 bg-orange-400/10' },
    { value: 'Won', label: 'Closed Won', color: 'text-emerald-400 bg-emerald-400/10' },
    { value: 'Lost', label: 'Closed Lost', color: 'text-red-400 bg-red-400/10' }
  ]

  const priorityOptions = [
    { value: 'Low', label: 'Low', color: 'text-gray-400' },
    { value: 'Medium', label: 'Medium', color: 'text-yellow-400' },
    { value: 'High', label: 'High', color: 'text-orange-400' },
    { value: 'Urgent', label: 'Urgent', color: 'text-red-400' }
  ]

  // Load lead data
  useEffect(() => {
    const loadLead = async () => {
      try {
        setLoading(true)
        const result = await apiClient.getLead(id)
        
        if (result.success) {
          setLead(result.data.lead)
          setFormData({
            firstName: result.data.lead.firstName || '',
            lastName: result.data.lead.lastName || '',
            email: result.data.lead.email || '',
            phone: result.data.lead.phone || '',
            company: result.data.lead.company || '',
            jobTitle: result.data.lead.jobTitle || '',
            industry: result.data.lead.industry || '',
            website: result.data.lead.website || '',
            source: result.data.lead.source || '',
            status: result.data.lead.status || 'new',
            priority: result.data.lead.priority || 'medium',
            budget: result.data.lead.budget || { min: 0, max: 0, currency: 'USD' },
            timeline: result.data.lead.timeline || { startDate: '', endDate: '', urgency: 'medium' },
            interests: result.data.lead.interests || [],
            tags: result.data.lead.tags || []
          })
        } else {
          toast.error('Failed to load lead details')
          navigate('/leads')
        }
      } catch (error) {
        console.error('Error loading lead:', error)
        toast.error('Failed to load lead details')
        navigate('/leads')
      } finally {
        setLoading(false)
      }
    }

    if (id) {
      loadLead()
    }
  }, [id, navigate])

  // Proposal handling functions
  const handleGenerateProposal = async () => {
    if (!lead) return;
    
    // Show the modal instead of directly generating
    setShowProposalModal(true);
  }

  const handleProposalGenerated = async (proposal) => {
    // Add the new proposal to the list
    setProposals(prev => [proposal, ...prev])
    
    // Close the modal
    setShowProposalModal(false)
    
    // Reload proposals to ensure we have the latest data
    await loadProposals()
  }

  const handleProposalModalClose = () => {
    setShowProposalModal(false)
  }

  const handleViewProposal = async (proposalId) => {
    try {
      await apiClient.viewProposal(proposalId);
    } catch (error) {
      console.error('Error viewing proposal:', error);
      toast.error('Failed to view proposal');
    }
  }

  const handleDownloadProposal = async (proposal) => {
    try {
      console.log('🔍 Downloading proposal:', proposal._id);
      const blob = await apiClient.downloadProposal(proposal._id);
      
      const url = window.URL.createObjectURL(blob);
      const a = document.createElement('a');
      a.style.display = 'none';
      a.href = url;
      a.download = `${proposal.title || 'proposal'}-${proposal.proposalNumber}.pdf`;
      
      document.body.appendChild(a);
      a.click();
      
      window.URL.revokeObjectURL(url);
      document.body.removeChild(a);
      
      console.log('✅ Proposal downloaded successfully');
      toast.success('Proposal downloaded successfully');
    } catch (error) {
      console.error('❌ Error downloading proposal:', error);
      toast.error('Failed to download proposal');
    }
  }

  const handleSendProposal = async (proposal) => {
    try {
      setSendingProposal(proposal._id) // Set loading state for this specific proposal
      const result = await apiClient.sendProposal(proposal._id, {
        subject: `Proposal from Zenlancer - ${proposal.title}`,
        message: `Dear ${lead?.firstName},\n\nI'm pleased to share a comprehensive proposal for your project.\n\nPlease review the attached proposal and feel free to reach out with any questions.\n\nBest regards,\nZenlancer Team`
      })

      if (result.success) {
        toast.success('Proposal sent successfully!')
        // Update the proposal status in the list
        setProposals(prev => 
          prev.map(p => 
            p._id === proposal._id 
              ? { ...p, status: 'sent', sentDate: new Date() }
              : p
          )
        )
      } else {
        toast.error(result.error || 'Failed to send proposal')
      }
    } catch (error) {
      console.error('Error sending proposal:', error)
      toast.error('Failed to send proposal')
    } finally {
      setSendingProposal(null) // Clear loading state
    }
  }

  const handleInputChange = (field, value) => {
    if (field.includes('.')) {
      const [parent, child] = field.split('.')
      setFormData(prev => ({
        ...prev,
        [parent]: {
          ...prev[parent],
          [child]: value
        }
      }))
    } else {
      setFormData(prev => ({
        ...prev,
        [field]: value
      }))
    }
  }

  const handleSave = async () => {
    try {
      setSaving(true)
      const result = await apiClient.updateLead(id, formData)
      
      if (result.success) {
        setLead(result.data.lead)
        setIsEditing(false)
        toast.success('Lead updated successfully!')
      } else {
        toast.error(result.error || 'Failed to update lead')
      }
    } catch (error) {
      console.error('Error updating lead:', error)
      
      // Handle validation errors specifically
      let errorMessage = 'Failed to update lead'
      if (error.data?.validationErrors && Array.isArray(error.data.validationErrors)) {
        const validationMessages = error.data.validationErrors.map(err => 
          `${err.field}: ${err.message}`
        ).join(', ')
        errorMessage = `Validation errors: ${validationMessages}`
      } else if (error.message && error.message !== '[object Object]') {
        errorMessage = error.message
      } else if (error.data?.error) {
        errorMessage = error.data.error
      } else if (error.data?.message) {
        errorMessage = error.data.message
      }
      
      toast.error(errorMessage)
    } finally {
      setSaving(false)
    }
  }

  const handleAddNote = async () => {
    if (!noteText.trim()) return

    try {
      const result = await apiClient.addLeadNote(id, {
        content: noteText.trim(),
        type: 'general'
      })

      if (result.success) {
        setLead(prev => ({
          ...prev,
          notes: [...(prev.notes || []), result.data.note]
        }))
        setNoteText('')
        setShowNoteForm(false)
        toast.success('Note added successfully!')
      } else {
        toast.error('Failed to add note')
      }
    } catch (error) {
      console.error('Error adding note:', error)
      toast.error('Failed to add note')
    }
  }

  const handleConvertToClient = async () => {
    if (!window.confirm('Are you sure you want to convert this lead to a client?')) {
      return
    }

    try {
      setSaving(true)
      const result = await apiClient.convertLeadToClient(id)
      
      if (result.success) {
        toast.success('Lead converted to client successfully!')
        navigate('/clients')
      } else {
        toast.error(result.error || 'Failed to convert lead')
      }
    } catch (error) {
      console.error('Error converting lead:', error)
      toast.error('Failed to convert lead')
    } finally {
      setSaving(false)
    }
  }

<<<<<<< HEAD
  const handleConvertToProject = () => {
    console.log('🎯 Opening project conversion modal')
    setShowProjectModal(true)
  }

  const handleProjectCreated = (project) => {
    console.log('🎉 Project created successfully:', project)
    
    // Navigate to the new project
    if (project && project._id) {
      navigate(`/projects/${project._id}`)
    } else {
      navigate('/projects')
=======
  const handleCreateProposal = async () => {
    try {
      setSaving(true)
      
      // First, update lead status to "Proposal" if not already
      if (lead.status !== 'Proposal') {
        await apiClient.updateLead(id, { status: 'Proposal' })
        setLead(prev => ({ ...prev, status: 'Proposal' }))
      }

      // Check if lead is already converted to client
      if (lead.convertedToClient && lead.clientId) {
        // Navigate directly to create quote for existing client
        navigate(`/quotes?client=${lead.clientId}&source=lead&leadId=${id}`)
      } else {
        // Convert lead to client first, then create proposal
        const convertResult = await apiClient.convertLeadToClient(id)
        
        if (convertResult.success) {
          // Navigate to create quote for the new client
          navigate(`/quotes?client=${convertResult.data.client._id}&source=lead&leadId=${id}`)
          toast.success('Lead converted to client and ready for proposal!')
        } else {
          toast.error(convertResult.error || 'Failed to convert lead to client')
        }
      }
    } catch (error) {
      console.error('Error creating proposal:', error)
      toast.error('Failed to create proposal')
    } finally {
      setSaving(false)
    }
  }

  const handleAIEnrichLead = async () => {
    try {
      const result = await aiService.enrichLeadData(id)
      if (result.success && result.data.enrichedData) {
        const enrichedData = result.data.enrichedData
        
        // Update form data with enriched information
        setFormData(prev => ({
          ...prev,
          industry: enrichedData.industry || prev.industry,
          budget: {
            ...prev.budget,
            min: enrichedData.budgetRange?.min || prev.budget.min,
            max: enrichedData.budgetRange?.max || prev.budget.max
          }
        }))
        
        toast.success('Lead data enriched with AI insights!')
      }
    } catch (error) {
      console.error('AI enrichment error:', error)
    }
  }

  const handleAIFollowUp = async () => {
    try {
      const context = {
        lastContactDate: lead.lastContactDate,
        daysSinceContact: lead.daysSinceLastContact,
        reason: 'follow_up'
      }
      
      const result = await aiService.generateFollowUpEmail(id, context)
      if (result.success) {
        // You could open an email composer or show the generated email
        toast.success('AI follow-up email generated!')
        
        // For now, we'll just show the email in console or could add to notes
        console.log('Generated email:', result.data.email)
      }
    } catch (error) {
      console.error('AI follow-up error:', error)
    }
  }

  const handleAISuggestionClick = (suggestion) => {
    // Handle different types of AI suggestions
    switch (suggestion.type) {
      case 'email':
        handleAIFollowUp()
        break
      case 'call':
        toast.info(`Suggestion: ${suggestion.title}`)
        break
      case 'meeting':
        toast.info(`Suggestion: ${suggestion.title}`)
        break
      case 'proposal':
        handleCreateProposal()
        break
      default:
        toast.info(`Suggestion: ${suggestion.title}`)
>>>>>>> 00040c64
    }
  }

  const handleDelete = async () => {
    if (!window.confirm('Are you sure you want to delete this lead? This action cannot be undone.')) {
      return
    }

    try {
      setSaving(true)
      const result = await apiClient.deleteLead(id)
      
      if (result.success) {
        toast.success('Lead deleted successfully!')
        navigate('/leads')
      } else {
        toast.error(result.error || 'Failed to delete lead')
      }
    } catch (error) {
      console.error('Error deleting lead:', error)
      toast.error('Failed to delete lead')
    } finally {
      setSaving(false)
    }
  }

  const getStatusColor = (status) => {
    const statusOption = statusOptions.find(opt => opt.value === status)
    return statusOption ? statusOption.color : 'text-gray-400 bg-gray-400/10'
  }

  const getPriorityColor = (priority) => {
    const priorityOption = priorityOptions.find(opt => opt.value === priority)
    return priorityOption ? priorityOption.color : 'text-gray-400'
  }

  if (loading) {
    return (
      <div className="h-full flex items-center justify-center">
        <div className="text-center">
          <div className="w-16 h-16 border-4 border-white/20 border-t-white rounded-full animate-spin mx-auto mb-4"></div>
          <p className="text-slate-400">Loading lead details...</p>
        </div>
      </div>
    )
  }

  if (!lead) {
    return (
      <div className="h-full flex items-center justify-center">
        <div className="text-center">
          <User className="w-16 h-16 text-slate-600 mx-auto mb-4" />
          <h3 className="text-xl font-medium text-white mb-2">Lead not found</h3>
          <p className="text-slate-400 mb-6">The lead you're looking for doesn't exist or has been removed.</p>
          <button
            onClick={() => navigate('/leads')}
            className="px-4 py-2 bg-white text-black font-medium rounded-xl hover:bg-white/90 transition-all duration-200"
          >
            Back to Leads
          </button>
        </div>
      </div>
    )
  }

  return (
    <div className="h-full flex flex-col">
      {/* Header with Breadcrumbs */}
      <div className="border-b border-gray-800/50 bg-black/40 backdrop-blur-xl">
        <div className="px-8 py-6">
          {/* Breadcrumbs */}
          <div className="flex items-center space-x-2 text-sm text-slate-400 mb-4">
            <button
              onClick={() => navigate('/leads')}
              className="hover:text-white transition-colors"
            >
              Leads
            </button>
            <ChevronRight className="w-4 h-4" />
            <span className="text-white">{lead.firstName} {lead.lastName}</span>
          </div>

          <div className="flex items-center justify-between">
            <div className="flex items-center space-x-4">
              <button
                onClick={() => navigate('/leads')}
                className="p-2 hover:bg-white/10 rounded-lg transition-colors text-slate-400 hover:text-white"
              >
                <ArrowLeft className="w-5 h-5" />
              </button>
              
              <div className="w-12 h-12 bg-gradient-to-br from-blue-500/20 to-purple-500/20 rounded-xl flex items-center justify-center border border-blue-500/20">
                <User className="w-6 h-6 text-blue-400" />
              </div>
              
              <div>
                <h1 className="text-3xl font-light text-white mb-1">
                  {lead.firstName} {lead.lastName}
                </h1>
                <div className="flex items-center space-x-4">
                  <span className={`inline-flex items-center px-3 py-1 rounded-full text-sm font-medium ${getStatusColor(lead.status)}`}>
                    {statusOptions.find(opt => opt.value === lead.status)?.label || lead.status}
                  </span>
                  <span className={`text-sm ${getPriorityColor(lead.priority)}`}>
                    {priorityOptions.find(opt => opt.value === lead.priority)?.label || lead.priority} Priority
                  </span>
                  {lead.leadScore && (
                    <div className="flex items-center space-x-1">
                      <Star className="w-4 h-4 text-yellow-400" />
                      <span className="text-sm text-white">{lead.leadScore}/100</span>
                    </div>
                  )}
                </div>
              </div>
            </div>
            
            <div className="flex items-center space-x-3">
<<<<<<< HEAD
              {lead.status !== 'closed_won' && (
                <>
                  <motion.button
                    onClick={handleConvertToProject}
                    whileHover={{ scale: 1.02 }}
                    whileTap={{ scale: 0.98 }}
                    className="flex items-center space-x-2 px-4 py-2 bg-blue-500/20 text-blue-400 border border-blue-500/30 rounded-xl hover:bg-blue-500/30 transition-all duration-200"
                  >
                    <FolderPlus className="w-4 h-4" />
                    <span>Convert to Project</span>
                  </motion.button>
                  
                  <motion.button
                    onClick={handleConvertToClient}
                    disabled={saving}
                    whileHover={{ scale: 1.02 }}
                    whileTap={{ scale: 0.98 }}
                    className="flex items-center space-x-2 px-4 py-2 bg-emerald-500/20 text-emerald-400 border border-emerald-500/30 rounded-xl hover:bg-emerald-500/30 transition-all duration-200 disabled:opacity-50"
                  >
                    <UserCheck className="w-4 h-4" />
                    <span>Convert to Client</span>
                  </motion.button>
                </>
=======
              {/* AI-powered buttons */}
              <AIButton
                onClick={handleAIEnrichLead}
                icon={TrendingUp}
                size="sm"
                variant="secondary"
              >
                AI Enrich
              </AIButton>
              
              <AIButton
                onClick={handleAIFollowUp}
                icon={Bot}
                size="sm"
                variant="secondary"
              >
                AI Follow-up
              </AIButton>
              
              {lead.status !== 'Won' && lead.status !== 'Lost' && (
                <motion.button
                  onClick={handleCreateProposal}
                  disabled={saving}
                  whileHover={{ scale: 1.02 }}
                  whileTap={{ scale: 0.98 }}
                  className="flex items-center space-x-2 px-4 py-2 bg-purple-500/20 text-purple-400 border border-purple-500/30 rounded-xl hover:bg-purple-500/30 transition-all duration-200 disabled:opacity-50"
                >
                  <FileText className="w-4 h-4" />
                  <span>Create Proposal</span>
                </motion.button>
              )}
              
              {lead.status !== 'Won' && (
                <motion.button
                  onClick={handleConvertToClient}
                  disabled={saving}
                  whileHover={{ scale: 1.02 }}
                  whileTap={{ scale: 0.98 }}
                  className="flex items-center space-x-2 px-4 py-2 bg-emerald-500/20 text-emerald-400 border border-emerald-500/30 rounded-xl hover:bg-emerald-500/30 transition-all duration-200 disabled:opacity-50"
                >
                  <UserCheck className="w-4 h-4" />
                  <span>Convert to Client</span>
                </motion.button>
>>>>>>> 00040c64
              )}
              
              {!isEditing ? (
                <motion.button
                  onClick={() => setIsEditing(true)}
                  whileHover={{ scale: 1.02 }}
                  whileTap={{ scale: 0.98 }}
                  className="flex items-center space-x-2 px-4 py-2 bg-white/10 text-white border border-white/20 rounded-xl hover:bg-white/20 transition-all duration-200"
                >
                  <Edit3 className="w-4 h-4" />
                  <span>Edit</span>
                </motion.button>
              ) : (
                <div className="flex items-center space-x-2">
                  <button
                    onClick={() => setIsEditing(false)}
                    className="px-4 py-2 text-slate-400 hover:text-white transition-colors"
                  >
                    Cancel
                  </button>
                  <motion.button
                    onClick={handleSave}
                    disabled={saving}
                    whileHover={{ scale: 1.02 }}
                    whileTap={{ scale: 0.98 }}
                    className="flex items-center space-x-2 px-4 py-2 bg-white text-black font-medium rounded-xl hover:bg-white/90 transition-all duration-200 disabled:opacity-50"
                  >
                    {saving ? (
                      <div className="w-4 h-4 border-2 border-black/20 border-t-black rounded-full animate-spin"></div>
                    ) : (
                      <Save className="w-4 h-4" />
                    )}
                    <span>{saving ? 'Saving...' : 'Save Changes'}</span>
                  </motion.button>
                </div>
              )}
            </div>
          </div>
        </div>
      </div>

      {/* Content */}
      <div className="flex-1 px-8 py-6 overflow-y-auto">
        <div className="grid grid-cols-1 lg:grid-cols-3 gap-8">
          {/* Main Details */}
          <div className="lg:col-span-2 space-y-6">
            {/* Contact Information */}
            <div className="bg-white/5 backdrop-blur-xl border border-white/10 rounded-2xl p-6">
              <h3 className="text-lg font-medium text-white mb-4 flex items-center">
                <User className="w-5 h-5 mr-2" />
                Contact Information
              </h3>
              
              <div className="grid grid-cols-1 md:grid-cols-2 gap-4">
                <div>
                  <label className="block text-sm font-medium text-slate-300 mb-1">First Name</label>
                  {isEditing ? (
                    <input
                      type="text"
                      value={formData.firstName}
                      onChange={(e) => handleInputChange('firstName', e.target.value)}
                      className="w-full px-3 py-2 bg-white/5 border border-white/10 rounded-xl text-white focus:outline-none focus:ring-1 focus:ring-white/20"
                    />
                  ) : (
                    <p className="text-white">{lead.firstName || '-'}</p>
                  )}
                </div>
                
                <div>
                  <label className="block text-sm font-medium text-slate-300 mb-1">Last Name</label>
                  {isEditing ? (
                    <input
                      type="text"
                      value={formData.lastName}
                      onChange={(e) => handleInputChange('lastName', e.target.value)}
                      className="w-full px-3 py-2 bg-white/5 border border-white/10 rounded-xl text-white focus:outline-none focus:ring-1 focus:ring-white/20"
                    />
                  ) : (
                    <p className="text-white">{lead.lastName || '-'}</p>
                  )}
                </div>

                <div>
                  <label className="block text-sm font-medium text-slate-300 mb-1">Email</label>
                  {isEditing ? (
                    <input
                      type="email"
                      value={formData.email}
                      onChange={(e) => handleInputChange('email', e.target.value)}
                      className="w-full px-3 py-2 bg-white/5 border border-white/10 rounded-xl text-white focus:outline-none focus:ring-1 focus:ring-white/20"
                    />
                  ) : (
                    <p className="text-white">{lead.email || '-'}</p>
                  )}
                </div>

                <div>
                  <label className="block text-sm font-medium text-slate-300 mb-1">Phone</label>
                  {isEditing ? (
                    <input
                      type="tel"
                      value={formData.phone}
                      onChange={(e) => handleInputChange('phone', e.target.value)}
                      className="w-full px-3 py-2 bg-white/5 border border-white/10 rounded-xl text-white focus:outline-none focus:ring-1 focus:ring-white/20"
                    />
                  ) : (
                    <p className="text-white">{lead.phone || '-'}</p>
                  )}
                </div>

                <div>
                  <label className="block text-sm font-medium text-slate-300 mb-1">Company</label>
                  {isEditing ? (
                    <input
                      type="text"
                      value={formData.company}
                      onChange={(e) => handleInputChange('company', e.target.value)}
                      className="w-full px-3 py-2 bg-white/5 border border-white/10 rounded-xl text-white focus:outline-none focus:ring-1 focus:ring-white/20"
                    />
                  ) : (
                    <p className="text-white">{lead.company || '-'}</p>
                  )}
                </div>

                <div>
                  <label className="block text-sm font-medium text-slate-300 mb-1">Job Title</label>
                  {isEditing ? (
                    <input
                      type="text"
                      value={formData.jobTitle}
                      onChange={(e) => handleInputChange('jobTitle', e.target.value)}
                      className="w-full px-3 py-2 bg-white/5 border border-white/10 rounded-xl text-white focus:outline-none focus:ring-1 focus:ring-white/20"
                    />
                  ) : (
                    <p className="text-white">{lead.jobTitle || '-'}</p>
                  )}
                </div>

                <div>
                  <label className="block text-sm font-medium text-slate-300 mb-1">Industry</label>
                  {isEditing ? (
                    <input
                      type="text"
                      value={formData.industry}
                      onChange={(e) => handleInputChange('industry', e.target.value)}
                      className="w-full px-3 py-2 bg-white/5 border border-white/10 rounded-xl text-white focus:outline-none focus:ring-1 focus:ring-white/20"
                    />
                  ) : (
                    <p className="text-white">{lead.industry || '-'}</p>
                  )}
                </div>

                <div>
                  <label className="block text-sm font-medium text-slate-300 mb-1">Website</label>
                  {isEditing ? (
                    <input
                      type="url"
                      value={formData.website}
                      onChange={(e) => handleInputChange('website', e.target.value)}
                      className="w-full px-3 py-2 bg-white/5 border border-white/10 rounded-xl text-white focus:outline-none focus:ring-1 focus:ring-white/20"
                    />
                  ) : (
                    <p className="text-white">{lead.website || '-'}</p>
                  )}
                </div>
              </div>
            </div>

            {/* Project Details */}
            <div className="bg-white/5 backdrop-blur-xl border border-white/10 rounded-2xl p-6">
              <h3 className="text-lg font-medium text-white mb-4 flex items-center">
                <Target className="w-5 h-5 mr-2" />
                Project Details
              </h3>
              
              <div className="grid grid-cols-1 md:grid-cols-2 gap-4">
                <div>
                  <label className="block text-sm font-medium text-slate-300 mb-1">Project Description</label>
                  {isEditing ? (
                    <textarea
                      value={formData.description}
                      onChange={(e) => handleInputChange('description', e.target.value)}
                      rows={3}
                      className="w-full px-3 py-2 bg-white/5 border border-white/10 rounded-xl text-white focus:outline-none focus:ring-1 focus:ring-white/20"
                    />
                  ) : (
                    <p className="text-white">{lead.description || '-'}</p>
                  )}
                </div>

                <div>
                  <label className="block text-sm font-medium text-slate-300 mb-1">Budget Range</label>
                  <div className="flex space-x-2">
                    {isEditing ? (
                      <>
                        <input
                          type="number"
                          placeholder="Min"
                          value={formData.budget.min}
                          onChange={(e) => handleInputChange('budget.min', parseInt(e.target.value) || 0)}
                          className="w-full px-3 py-2 bg-white/5 border border-white/10 rounded-xl text-white focus:outline-none focus:ring-1 focus:ring-white/20"
                        />
                        <input
                          type="number"
                          placeholder="Max"
                          value={formData.budget.max}
                          onChange={(e) => handleInputChange('budget.max', parseInt(e.target.value) || 0)}
                          className="w-full px-3 py-2 bg-white/5 border border-white/10 rounded-xl text-white focus:outline-none focus:ring-1 focus:ring-white/20"
                        />
                      </>
                    ) : (
                      <p className="text-white">
                        {lead.budget?.min || lead.budget?.max 
                          ? `$${lead.budget?.min?.toLocaleString() || '0'} - $${lead.budget?.max?.toLocaleString() || '0'} ${lead.budget?.currency || 'USD'}`
                          : '-'
                        }
                      </p>
                    )}
                  </div>
                </div>

                <div>
                  <label className="block text-sm font-medium text-slate-300 mb-1">Timeline</label>
                  <div className="space-y-2">
                    {isEditing ? (
                      <>
                        <input
                          type="date"
                          placeholder="Start Date"
                          value={formData.timeline.startDate}
                          onChange={(e) => handleInputChange('timeline.startDate', e.target.value)}
                          className="w-full px-3 py-2 bg-white/5 border border-white/10 rounded-xl text-white focus:outline-none focus:ring-1 focus:ring-white/20"
                        />
                        <input
                          type="date"
                          placeholder="End Date"
                          value={formData.timeline.endDate}
                          onChange={(e) => handleInputChange('timeline.endDate', e.target.value)}
                          className="w-full px-3 py-2 bg-white/5 border border-white/10 rounded-xl text-white focus:outline-none focus:ring-1 focus:ring-white/20"
                        />
                      </>
                    ) : (
                      <div>
                        <p className="text-white text-sm">
                          Start: {lead.timeline?.startDate ? new Date(lead.timeline.startDate).toLocaleDateString() : 'Not set'}
                        </p>
                        <p className="text-white text-sm">
                          End: {lead.timeline?.endDate ? new Date(lead.timeline.endDate).toLocaleDateString() : 'Not set'}
                        </p>
                      </div>
                    )}
                  </div>
                </div>

                <div>
                  <label className="block text-sm font-medium text-slate-300 mb-1">Priority</label>
                  {isEditing ? (
                    <select
                      value={formData.priority}
                      onChange={(e) => handleInputChange('priority', e.target.value)}
                      className="w-full px-3 py-2 bg-white/5 border border-white/10 rounded-xl text-white focus:outline-none focus:ring-1 focus:ring-white/20"
                    >
                      <option value="">Select Priority</option>
                      {priorityOptions.map(option => (
                        <option key={option.value} value={option.value} className="bg-slate-800">
                          {option.label}
                        </option>
                      ))}
                    </select>
                  ) : (
                    <span className={`inline-flex px-2 py-1 text-xs font-medium rounded-full ${
                      lead.priority === 'high' ? 'bg-red-100 text-red-800' :
                      lead.priority === 'medium' ? 'bg-yellow-100 text-yellow-800' :
                      lead.priority === 'low' ? 'bg-green-100 text-green-800' :
                      'bg-gray-100 text-gray-800'
                    }`}>
                      {lead.priority?.charAt(0).toUpperCase() + lead.priority?.slice(1) || 'Not set'}
                    </span>
                  )}
                </div>
              </div>
            </div>

            {/* Status & Source */}
            <div className="bg-white/5 backdrop-blur-xl border border-white/10 rounded-2xl p-6">
              <h3 className="text-lg font-medium text-white mb-4 flex items-center">
                <Star className="w-5 h-5 mr-2" />
                Status & Source
              </h3>
              
              <div className="grid grid-cols-1 md:grid-cols-2 gap-4">
                <div>
                  <label className="block text-sm font-medium text-slate-300 mb-1">Status</label>
                  {isEditing ? (
                    <select
                      value={formData.status}
                      onChange={(e) => handleInputChange('status', e.target.value)}
                      className="w-full px-3 py-2 bg-white/5 border border-white/10 rounded-xl text-white focus:outline-none focus:ring-1 focus:ring-white/20"
                    >
                      <option value="">Select Status</option>
                      {statusOptions.map(option => (
                        <option key={option.value} value={option.value} className="bg-slate-800">
                          {option.label}
                        </option>
                      ))}
                    </select>
                  ) : (
                    <span className={`inline-flex px-2 py-1 text-xs font-medium rounded-full ${
                      lead.status === 'qualified' ? 'bg-green-100 text-green-800' :
                      lead.status === 'contacted' ? 'bg-blue-100 text-blue-800' :
                      lead.status === 'proposal' ? 'bg-purple-100 text-purple-800' :
                      lead.status === 'negotiation' ? 'bg-yellow-100 text-yellow-800' :
                      lead.status === 'won' ? 'bg-green-100 text-green-800' :
                      lead.status === 'lost' ? 'bg-red-100 text-red-800' :
                      'bg-gray-100 text-gray-800'
                    }`}>
                      {lead.status?.charAt(0).toUpperCase() + lead.status?.slice(1) || 'Not set'}
                    </span>
                  )}
                </div>

                <div>
                  <label className="block text-sm font-medium text-slate-300 mb-1">Source</label>
                  {isEditing ? (
                    <input
                      type="text"
                      value={formData.source}
                      onChange={(e) => handleInputChange('source', e.target.value)}
                      className="w-full px-3 py-2 bg-white/5 border border-white/10 rounded-xl text-white focus:outline-none focus:ring-1 focus:ring-white/20"
                    />
                  ) : (
                    <p className="text-white">{lead.source || '-'}</p>
                  )}
                </div>
              </div>
            </div>
          </div>

          {/* Sidebar */}
          <div className="space-y-6">
            {/* Quick Actions */}
            <div className="bg-white/5 backdrop-blur-xl border border-white/10 rounded-2xl p-6">
              <div className="flex items-center justify-between mb-4">
                <h3 className="text-lg font-medium text-white">Quick Actions</h3>
                <button
                  onClick={() => setIsEditing(!isEditing)}
                  className="flex items-center space-x-1 px-3 py-1 bg-white/10 text-slate-300 rounded-lg hover:bg-white/20 transition-all text-sm"
                >
                  {isEditing ? <Save className="w-4 h-4" /> : <Edit3 className="w-4 h-4" />}
                  <span>{isEditing ? 'Save' : 'Edit'}</span>
                </button>
              </div>
              
              {isEditing && (
                <div className="space-y-3 mb-4">
                  <button
                    onClick={handleSave}
                    disabled={saving}
                    className="w-full flex items-center space-x-2 px-4 py-2 bg-emerald-500/20 text-emerald-400 border border-emerald-500/30 rounded-xl hover:bg-emerald-500/30 transition-all duration-200 disabled:opacity-50"
                  >
                    {saving ? (
                      <div className="w-4 h-4 border-2 border-emerald-400/30 border-t-emerald-400 rounded-full animate-spin"></div>
                    ) : (
                      <Save className="w-4 h-4" />
                    )}
                    <span>Save Changes</span>
                  </button>
                  
                  <button
                    onClick={() => setIsEditing(false)}
                    className="w-full flex items-center space-x-2 px-4 py-2 bg-white/10 text-slate-300 rounded-xl hover:bg-white/20 transition-all duration-200"
                  >
                    <X className="w-4 h-4" />
                    <span>Cancel</span>
                  </button>
                </div>
              )}
            </div>

            {/* Notes */}
            <div className="bg-white/5 backdrop-blur-xl border border-white/10 rounded-2xl p-6">
              <div className="flex items-center justify-between mb-4">
                <h3 className="text-lg font-medium text-white flex items-center">
                  <MessageCircle className="w-5 h-5 mr-2" />
                  Notes
                </h3>
                <button
                  onClick={() => setShowNoteForm(!showNoteForm)}
                  className="flex items-center space-x-1 px-3 py-1 bg-white/10 text-slate-300 rounded-lg hover:bg-white/20 transition-all text-sm"
                >
                  <Plus className="w-4 h-4" />
                  <span>Add</span>
                </button>
              </div>
              
              {showNoteForm && (
                <div className="mb-4 space-y-3">
                  <textarea
                    value={noteText}
                    onChange={(e) => setNoteText(e.target.value)}
                    placeholder="Add a note..."
                    rows={3}
                    className="w-full px-3 py-2 bg-white/5 border border-white/10 rounded-lg text-white placeholder-slate-400 focus:outline-none focus:ring-1 focus:ring-white/20"
                  />
                  <div className="flex space-x-2">
                    <button
                      onClick={handleAddNote}
                      className="flex items-center space-x-1 px-3 py-1 bg-blue-500/20 text-blue-400 border border-blue-500/30 rounded-lg hover:bg-blue-500/30 transition-all text-sm"
                    >
                      <Save className="w-3 h-3" />
                      <span>Save</span>
                    </button>
                    <button
                      onClick={() => {
                        setShowNoteForm(false)
                        setNoteText('')
                      }}
                      className="flex items-center space-x-1 px-3 py-1 bg-white/10 text-slate-300 rounded-lg hover:bg-white/20 transition-all text-sm"
                    >
                      <X className="w-3 h-3" />
                      <span>Cancel</span>
                    </button>
                  </div>
                </div>
              )}
              
              <div className="space-y-3 max-h-48 overflow-y-auto">
                {lead.notes && lead.notes.length > 0 ? (
                  lead.notes.map((note, index) => (
                    <div key={index} className="p-3 bg-white/5 border border-white/10 rounded-lg">
                      <p className="text-white text-sm mb-1">{note.content}</p>
                      <p className="text-xs text-slate-400">
                        {new Date(note.createdAt).toLocaleDateString()} at {new Date(note.createdAt).toLocaleTimeString()}
                      </p>
                    </div>
                  ))
                ) : (
                  <p className="text-slate-400 text-sm">No notes yet</p>
                )}
              </div>
            </div>

            {/* Compact Proposals Section */}
            <div className="bg-white/5 backdrop-blur-xl border border-white/10 rounded-2xl p-4">
              <div className="flex items-center justify-between mb-4">
                <h3 className="text-md font-medium text-white flex items-center">
                  <FileText className="w-4 h-4 mr-2" />
                  Proposals
                </h3>
              </div>
              
              {loadingProposals ? (
                <div className="flex items-center justify-center py-4">
                  <div className="w-4 h-4 border-2 border-white/20 border-t-white rounded-full animate-spin"></div>
                </div>
              ) : proposals.length > 0 ? (
                <div className="space-y-3 max-h-64 overflow-y-auto">
                  {proposals.map((proposal) => (
                    <div key={proposal._id} className="p-3 bg-white/5 border border-white/10 rounded-lg hover:bg-white/10 transition-all duration-200">
                      <div className="flex items-start justify-between mb-2">
                        <div className="flex-1 min-w-0">
                          <h4 className="font-medium text-white text-sm truncate">{proposal.title}</h4>
                          <div className="flex items-center gap-2 text-xs text-slate-400 mt-1">
                            <span>#{proposal.proposalNumber}</span>
                            {proposal.content?.investment?.totalAmount && (
                              <span className="text-green-400 font-medium">
                                ${proposal.content.investment.totalAmount.toLocaleString()}
                              </span>
                            )}
                          </div>
                        </div>
                        <span className={`px-2 py-1 rounded text-xs font-medium ${
                          proposal.status === 'generated' ? 'bg-blue-400/20 text-blue-400' :
                          proposal.status === 'sent' ? 'bg-emerald-400/20 text-emerald-400' :
                          proposal.status === 'viewed' ? 'bg-yellow-400/20 text-yellow-400' :
                          proposal.status === 'accepted' ? 'bg-green-400/20 text-green-400' :
                          proposal.status === 'rejected' ? 'bg-red-400/20 text-red-400' :
                          'bg-slate-400/20 text-slate-400'
                        }`}>
                          {proposal.status.charAt(0).toUpperCase() + proposal.status.slice(1)}
                        </span>
                      </div>
                      
                      {/* Compact Action Buttons */}
                      <div className="flex gap-2 mt-3">
                        <button
                          onClick={() => handleViewProposal(proposal._id)}
                          className="flex items-center space-x-1 px-2 py-1 bg-white/10 text-slate-300 rounded text-xs hover:bg-white/20 transition-all flex-1 justify-center"
                        >
                          <Eye className="w-3 h-3" />
                          <span>View</span>
                        </button>
                        
                        <button
                          onClick={() => handleDownloadProposal(proposal)}
                          className="flex items-center space-x-1 px-2 py-1 bg-white/10 text-slate-300 rounded text-xs hover:bg-white/20 transition-all flex-1 justify-center"
                        >
                          <Download className="w-3 h-3" />
                          <span>Download</span>
                        </button>
                        
                        {proposal.status === 'generated' && (
                          <button
                            onClick={() => handleSendProposal(proposal)}
                            disabled={sendingProposal === proposal._id}
                            className="flex items-center space-x-1 px-2 py-1 bg-emerald-500/20 text-emerald-400 border border-emerald-500/30 rounded text-xs hover:bg-emerald-500/30 transition-all disabled:opacity-50 flex-1 justify-center"
                          >
                            {sendingProposal === proposal._id ? (
                              <div className="w-3 h-3 border-2 border-emerald-400/30 border-t-emerald-400 rounded-full animate-spin"></div>
                            ) : (
                              <>
                                <Send className="w-3 h-3" />
                                <span>Send</span>
                              </>
                            )}
                          </button>
                        )}
                      </div>
                      
                      {proposal.status === 'sent' && proposal.sentDate && (
                        <div className="flex items-center justify-center space-x-1 text-xs text-slate-400 mt-2">
                          <CheckCircle className="w-3 h-3" />
                          <span>Sent {new Date(proposal.sentDate).toLocaleDateString()}</span>
                        </div>
                      )}
                    </div>
                  ))}
                </div>
              ) : (
                <div className="text-center py-6">
                  <FileText className="w-8 h-8 text-slate-600 mx-auto mb-2" />
                  <p className="text-slate-400 text-xs mb-2">No proposals yet</p>
                  <button
                    onClick={handleGenerateProposal}
                    className="inline-flex items-center space-x-1 px-3 py-1 bg-gradient-to-r from-blue-600 to-indigo-600 text-white rounded-lg hover:from-blue-700 hover:to-indigo-700 transition-all text-xs"
                  >
                    <Wand2 className="w-3 h-3" />
                    <span>Generate First</span>
                  </button>
                </div>
              )}
            </div>

            {/* Actions */}
            <div className="bg-white/5 backdrop-blur-xl border border-white/10 rounded-2xl p-6">
              <h3 className="text-lg font-medium text-white mb-4">Actions</h3>
              
              <div className="space-y-3">
                <button
                  onClick={() => window.open(`mailto:${lead.email}`, '_blank')}
                  disabled={!lead.email}
                  className="w-full flex items-center space-x-2 px-4 py-2 bg-blue-500/20 text-blue-400 border border-blue-500/30 rounded-xl hover:bg-blue-500/30 transition-all duration-200 disabled:opacity-50"
                >
                  <Mail className="w-4 h-4" />
                  <span>Email</span>
                </button>
                
                <button
                  onClick={() => window.open(`tel:${lead.phone}`, '_blank')}
                  disabled={!lead.phone}
                  className="w-full flex items-center space-x-2 px-4 py-2 bg-green-500/20 text-green-400 border border-green-500/30 rounded-xl hover:bg-green-500/30 transition-all duration-200 disabled:opacity-50"
                >
                  <Phone className="w-4 h-4" />
                  <span>Call</span>
                </button>
                
                <button
                  onClick={handleDelete}
                  disabled={saving}
                  className="w-full flex items-center space-x-2 px-4 py-2 bg-red-500/20 text-red-400 border border-red-500/30 rounded-xl hover:bg-red-500/30 transition-all duration-200 disabled:opacity-50"
                >
                  <Trash2 className="w-4 h-4" />
                  <span>Delete Lead</span>
                </button>
              </div>
            </div>

            {/* AI Suggestions Panel */}
            <AISuggestionsPanel
              entityType="lead"
              entityId={id}
              onActionClick={handleAISuggestionClick}
              className="mt-6"
            />
          </div>
        </div>
      </div>

      {/* Proposal Modal */}
      <ProposalModal
        isOpen={showProposalModal}
        onClose={handleProposalModalClose}
        lead={lead}
        onProposalGenerated={handleProposalGenerated}
      />

      {/* Project Conversion Modal */}
      <ProjectConversionModal
        isOpen={showProjectModal}
        onClose={() => setShowProjectModal(false)}
        lead={lead}
        onProjectCreated={handleProjectCreated}
      />
    </div>
  )
}

export default LeadDetails <|MERGE_RESOLUTION|>--- conflicted
+++ resolved
@@ -24,28 +24,22 @@
   Trash2,
   UserCheck,
   FileText,
-<<<<<<< HEAD
   Wand2,
   Eye,
   Download,
   Send,
-  FolderPlus
+  FolderPlus,
+   Sparkles,
+  Bot,
+  TrendingUp
 } from 'lucide-react'
 import toast from 'react-hot-toast'
 import apiClient from '../lib/api-client'
 import ProposalModal from '../components/ProposalModal'
 import ProjectConversionModal from '../components/ProjectConversionModal'
-=======
-  Sparkles,
-  Bot,
-  TrendingUp
-} from 'lucide-react'
-import toast from 'react-hot-toast'
-import apiClient from '../lib/api-client'
 import AIButton from '../components/ai/AIButton'
 import AISuggestionsPanel from '../components/ai/AISuggestionsPanel'
 import aiService from '../services/aiService'
->>>>>>> 00040c64
 
 const LeadDetails = () => {
   const { id } = useParams()
@@ -366,7 +360,6 @@
     }
   }
 
-<<<<<<< HEAD
   const handleConvertToProject = () => {
     console.log('🎯 Opening project conversion modal')
     setShowProjectModal(true)
@@ -380,7 +373,7 @@
       navigate(`/projects/${project._id}`)
     } else {
       navigate('/projects')
-=======
+      
   const handleCreateProposal = async () => {
     try {
       setSaving(true)
@@ -477,7 +470,6 @@
         break
       default:
         toast.info(`Suggestion: ${suggestion.title}`)
->>>>>>> 00040c64
     }
   }
 
@@ -595,31 +587,7 @@
             </div>
             
             <div className="flex items-center space-x-3">
-<<<<<<< HEAD
-              {lead.status !== 'closed_won' && (
-                <>
-                  <motion.button
-                    onClick={handleConvertToProject}
-                    whileHover={{ scale: 1.02 }}
-                    whileTap={{ scale: 0.98 }}
-                    className="flex items-center space-x-2 px-4 py-2 bg-blue-500/20 text-blue-400 border border-blue-500/30 rounded-xl hover:bg-blue-500/30 transition-all duration-200"
-                  >
-                    <FolderPlus className="w-4 h-4" />
-                    <span>Convert to Project</span>
-                  </motion.button>
-                  
-                  <motion.button
-                    onClick={handleConvertToClient}
-                    disabled={saving}
-                    whileHover={{ scale: 1.02 }}
-                    whileTap={{ scale: 0.98 }}
-                    className="flex items-center space-x-2 px-4 py-2 bg-emerald-500/20 text-emerald-400 border border-emerald-500/30 rounded-xl hover:bg-emerald-500/30 transition-all duration-200 disabled:opacity-50"
-                  >
-                    <UserCheck className="w-4 h-4" />
-                    <span>Convert to Client</span>
-                  </motion.button>
-                </>
-=======
+
               {/* AI-powered buttons */}
               <AIButton
                 onClick={handleAIEnrichLead}
@@ -663,7 +631,7 @@
                   <UserCheck className="w-4 h-4" />
                   <span>Convert to Client</span>
                 </motion.button>
->>>>>>> 00040c64
+
               )}
               
               {!isEditing ? (
