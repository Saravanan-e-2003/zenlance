import express from 'express';
import mongoose from 'mongoose';
import cors from 'cors';
import helmet from 'helmet';
import morgan from 'morgan';
import compression from 'compression';
import mongoSanitize from 'express-mongo-sanitize';
import xss from 'xss';
import hpp from 'hpp';
import rateLimit from 'express-rate-limit';
import dotenv from 'dotenv';

console.log('🔍 Starting server initialization...');

// Load environment variables first
console.log('🔍 Loading environment variables...');
dotenv.config();

console.log('🔍 Environment variables loaded:');
console.log('- NODE_ENV:', process.env.NODE_ENV);
console.log('- PORT:', process.env.PORT);
console.log('- MONGODB_URI:', process.env.MONGODB_URI ? 'Set' : 'Not set');
console.log('- JWT_SECRET:', process.env.JWT_SECRET ? 'Set' : 'Not set');

<<<<<<< HEAD
let authRoutes, userRoutes, profileRoutes, leadsRoutes, clientsRoutes, invoicesRoutes, quotesRoutes, projectsRoutes, proposalsRoutes, socialRoutes, publicRoutes, testOpenaiRoutes, errorHandler, notFound, logger, testAzureOpenAIConnection, displayStartupSuccess, displayStartupFailure;
=======
let authRoutes, userRoutes, profileRoutes, leadsRoutes, clientsRoutes, invoicesRoutes, quotesRoutes, projectsRoutes, socialRoutes, aiRoutes, errorHandler, notFound, logger;
>>>>>>> 00040c64

try {
  console.log('🔍 Loading route modules...');
  
  // Import routes
  const authModule = await import('./routes/auth.js');
  authRoutes = authModule.default;
  console.log('✅ Auth routes loaded');
  
  const userModule = await import('./routes/user.js');
  userRoutes = userModule.default;
  console.log('✅ User routes loaded');
  
  const profileModule = await import('./routes/profile.js');
  profileRoutes = profileModule.default;
  console.log('✅ Profile routes loaded');
  
  const leadsModule = await import('./routes/leads.js');
  leadsRoutes = leadsModule.default;
  console.log('✅ Leads routes loaded');
  
  const clientsModule = await import('./routes/clients.js');
  clientsRoutes = clientsModule.default;
  console.log('✅ Clients routes loaded');
  
  const invoicesModule = await import('./routes/invoices.js');
  invoicesRoutes = invoicesModule.default;
  console.log('✅ Invoices routes loaded');
  
  const quotesModule = await import('./routes/quotes.js');
  quotesRoutes = quotesModule.default;
  console.log('✅ Quotes routes loaded');
  
  const projectsModule = await import('./routes/projects.js');
  projectsRoutes = projectsModule.default;
  console.log('✅ Projects routes loaded');
  
  const socialModule = await import('./routes/social.js');
  socialRoutes = socialModule.default;
  console.log('✅ Social routes loaded');
  
<<<<<<< HEAD
  const proposalsModule = await import('./routes/proposals.js');
  proposalsRoutes = proposalsModule.default;
  console.log('✅ Proposals routes loaded');
  
  const publicModule = await import('./routes/public.js');
  publicRoutes = publicModule.default;
  console.log('✅ Public routes loaded');
  
  // Skip test OpenAI routes (not needed in sample mode)
  console.log('⚡ Skipping test OpenAI routes - using sample data mode');
=======
  const aiModule = await import('./routes/ai.js');
  aiRoutes = aiModule.default;
  console.log('✅ AI routes loaded');
>>>>>>> 00040c64
  
  // Import middleware
  console.log('🔍 Loading middleware...');
  const errorModule = await import('./middleware/errorMiddleware.js');
  errorHandler = errorModule.default.globalErrorHandler;
  notFound = errorModule.default.notFound;
  console.log('✅ Error middleware loaded');
  
  const loggerModule = await import('./utils/logger.js');
  logger = loggerModule.logger;
  console.log('✅ Logger loaded');
  
  // Skip Azure OpenAI test utility (using sample data)
  console.log('⚡ Skipping Azure OpenAI test utility - using sample data mode');
  
  // Import startup messages
  const startupModule = await import('./utils/startupMessage.js');
  displayStartupSuccess = startupModule.displayStartupSuccess;
  displayStartupFailure = startupModule.displayStartupFailure;
  console.log('✅ Startup message utility loaded');
  
} catch (error) {
  console.error('❌ Error loading modules:', error);
  console.error('Error details:', error.message);
  console.error('Stack trace:', error.stack);
  process.exit(1);
}

console.log('🔍 Creating Express app...');
const app = express();
const PORT = process.env.PORT || 5000;

try {
  // Trust proxy (important for rate limiting behind reverse proxies)
  app.set('trust proxy', 1);

  // Security Middleware
  console.log('🔍 Setting up security middleware...');
  app.use(helmet({
    contentSecurityPolicy: {
      directives: {
        defaultSrc: ["'self'"],
        styleSrc: ["'self'", "'unsafe-inline'"],
        scriptSrc: ["'self'"],
        imgSrc: ["'self'", "data:", "https:"],
      },
    },
    crossOriginEmbedderPolicy: false
  }));

  // CORS Configuration
  console.log('🔍 Setting up CORS...');
  const corsOptions = {
    origin: function (origin, callback) {
      const allowedOrigins = process.env.ALLOWED_ORIGINS?.split(',') || ['http://localhost:5173'];
      if (!origin || allowedOrigins.includes(origin)) {
        callback(null, true);
      } else {
        callback(new Error('Not allowed by CORS'));
      }
    },
    credentials: true,
    methods: ['GET', 'POST', 'PUT', 'DELETE', 'PATCH', 'OPTIONS'],
    allowedHeaders: ['Content-Type', 'Authorization', 'x-auth-token']
  };

  app.use(cors(corsOptions));

  // Rate Limiting
  console.log('🔍 Setting up rate limiting...');
  const limiter = rateLimit({
    windowMs: parseInt(process.env.RATE_LIMIT_WINDOW_MS) || 15 * 60 * 1000, // 15 minutes
    max: parseInt(process.env.RATE_LIMIT_MAX_REQUESTS) || 100,
    message: {
      error: 'Too many requests from this IP, please try again later.',
      resetTime: new Date(Date.now() + (parseInt(process.env.RATE_LIMIT_WINDOW_MS) || 15 * 60 * 1000))
    },
    standardHeaders: true,
    legacyHeaders: false,
  });

  app.use('/api/', limiter);

  // Body parsing middleware
  console.log('🔍 Setting up body parsing...');
  app.use(express.json({ limit: '10mb' }));
  app.use(express.urlencoded({ extended: true, limit: '10mb' }));

  // Data sanitization against NoSQL query injection
  app.use(mongoSanitize());

  // Data sanitization against XSS
  app.use((req, res, next) => {
    if (req.body) {
      Object.keys(req.body).forEach(key => {
        if (typeof req.body[key] === 'string') {
          req.body[key] = xss(req.body[key]);
        }
      });
    }
    next();
  });

  // Prevent parameter pollution
  app.use(hpp());

  // Compression middleware
  app.use(compression());

  // Logging
  console.log('🔍 Setting up request logging...');
  if (process.env.NODE_ENV === 'development') {
    app.use(morgan('dev'));
  } else {
    app.use(morgan('combined', {
      stream: {
        write: (message) => logger.info(message.trim())
      }
    }));
  }

} catch (error) {
  console.error('❌ Error setting up middleware:', error);
  console.error('Error details:', error.message);
  process.exit(1);
}

// Database Connection
const connectDB = async () => {
  try {
    console.log('🔍 Connecting to MongoDB...');
    console.log('MongoDB URI:', process.env.MONGODB_URI);
    
    const mongoURI = process.env.NODE_ENV === 'production' 
      ? process.env.MONGODB_URI_PROD 
      : process.env.MONGODB_URI;

    if (!mongoURI) {
      throw new Error('MongoDB URI is not defined in environment variables');
    }

    const conn = await mongoose.connect(mongoURI, {
      useNewUrlParser: true,
      useUnifiedTopology: true,
      maxPoolSize: 10,
      serverSelectionTimeoutMS: 5000,
      socketTimeoutMS: 45000,
      bufferCommands: false,
    });

    console.log(`✅ MongoDB Connected: ${conn.connection.host}`);
    logger.info(`MongoDB Connected: ${conn.connection.host}`);
  } catch (error) {
    console.error('❌ Database connection error:', error);
    console.error('Error details:', error.message);
    logger.error(`Database connection error: ${error.message}`);
    process.exit(1);
  }
};

// Connect to database
console.log('🔍 Initializing database connection...');
await connectDB();

// Health check endpoint
app.get('/api/health', (req, res) => {
  res.json({
    success: true,
    message: 'FreelanceHub API is healthy',
    timestamp: new Date().toISOString(),
    uptime: process.uptime()
  });
});

// API Routes
console.log('🔍 Setting up API routes...');
try {
  app.use('/api/auth', authRoutes);
  console.log('✅ Auth routes mounted');
  
  app.use('/api/users', userRoutes);
  console.log('✅ User routes mounted');
  
  app.use('/api/profile', profileRoutes);
  console.log('✅ Profile routes mounted');
  
  app.use('/api/leads', leadsRoutes);
  console.log('✅ Leads routes mounted');
  
  app.use('/api/clients', clientsRoutes);
  console.log('✅ Clients routes mounted');
  
  app.use('/api/invoices', invoicesRoutes);
  console.log('✅ Invoices routes mounted');
  
  app.use('/api/quotes', quotesRoutes);
  console.log('✅ Quotes routes mounted');
  
  app.use('/api/projects', projectsRoutes);
  console.log('✅ Projects routes mounted');
  
  app.use('/api/proposals', proposalsRoutes);
  console.log('✅ Proposals routes mounted');
  
  app.use('/api/social', socialRoutes);
  console.log('✅ Social routes mounted');
  
<<<<<<< HEAD
  // Public routes (no authentication required)
  app.use('/api/public', publicRoutes);
  console.log('✅ Public routes mounted');
=======
  app.use('/api/ai', aiRoutes);
  console.log('✅ AI routes mounted');
>>>>>>> 00040c64
} catch (error) {
  console.error('❌ Error mounting routes:', error);
  console.error('Error details:', error.message);
  process.exit(1);
}

// Handle 404
app.use(notFound);

// Error handling middleware
app.use(errorHandler);

// Graceful shutdown
process.on('SIGTERM', () => {
  console.log('🔍 SIGTERM received. Shutting down gracefully...');
  logger.info('SIGTERM received. Shutting down gracefully...');
  if (server) {
    server.close(() => {
      logger.info('Process terminated');
      mongoose.connection.close(false, () => {
        process.exit(0);
      });
    });
  } else {
    process.exit(0);
  }
});

process.on('SIGINT', () => {
  console.log('🔍 SIGINT received. Shutting down gracefully...');
  logger.info('SIGINT received. Shutting down gracefully...');
  if (server) {
    server.close(() => {
      logger.info('Process terminated');
      mongoose.connection.close(false, () => {
        process.exit(0);
      });
    });
  } else {
    process.exit(0);
  }
});

// Handle uncaught exceptions
process.on('uncaughtException', (err) => {
  console.error('❌ Uncaught Exception:', err);
  console.error('Stack trace:', err.stack);
  logger.error('Uncaught Exception: ', err);
  process.exit(1);
});

// Handle unhandled promise rejections
process.on('unhandledRejection', (err) => {
  console.error('❌ Unhandled Rejection:', err);
  console.error('Stack trace:', err.stack);
  logger.error('Unhandled Rejection: ', err);
  process.exit(1);
});

// Start server function (no OpenAI testing)
async function startServer() {
  try {
    console.log('⚡ Starting server in sample data mode (no OpenAI API required)...');
    console.log('🔍 Starting server...');
    const server = app.listen(PORT, () => {
      console.log(`✅ Server running in ${process.env.NODE_ENV} mode on port ${PORT}`);
      console.log(`🌐 Health check: http://localhost:${PORT}/api/health`);
      console.log('⚡ Using sample proposal data - no OpenAI API connection needed');
      logger.info(`Server running in ${process.env.NODE_ENV} mode on port ${PORT}`);
      
      // Display success message
      displayStartupSuccess();
    });

    return server;
  } catch (error) {
    displayStartupFailure(`Server failed to start: ${error.message}`);
    process.exit(1);
  }
}

// Start the server
let server;
try {
  server = await startServer();
} catch (error) {
  if (displayStartupFailure) {
    displayStartupFailure(`Server failed to start: ${error.message}`);
  } else {
    console.log('❌ CRITICAL: Server failed to start:', error.message);
  }
  process.exit(1);
}

export default app; <|MERGE_RESOLUTION|>--- conflicted
+++ resolved
@@ -22,11 +22,8 @@
 console.log('- MONGODB_URI:', process.env.MONGODB_URI ? 'Set' : 'Not set');
 console.log('- JWT_SECRET:', process.env.JWT_SECRET ? 'Set' : 'Not set');
 
-<<<<<<< HEAD
 let authRoutes, userRoutes, profileRoutes, leadsRoutes, clientsRoutes, invoicesRoutes, quotesRoutes, projectsRoutes, proposalsRoutes, socialRoutes, publicRoutes, testOpenaiRoutes, errorHandler, notFound, logger, testAzureOpenAIConnection, displayStartupSuccess, displayStartupFailure;
-=======
-let authRoutes, userRoutes, profileRoutes, leadsRoutes, clientsRoutes, invoicesRoutes, quotesRoutes, projectsRoutes, socialRoutes, aiRoutes, errorHandler, notFound, logger;
->>>>>>> 00040c64
+
 
 try {
   console.log('🔍 Loading route modules...');
@@ -67,8 +64,7 @@
   const socialModule = await import('./routes/social.js');
   socialRoutes = socialModule.default;
   console.log('✅ Social routes loaded');
-  
-<<<<<<< HEAD
+
   const proposalsModule = await import('./routes/proposals.js');
   proposalsRoutes = proposalsModule.default;
   console.log('✅ Proposals routes loaded');
@@ -79,11 +75,11 @@
   
   // Skip test OpenAI routes (not needed in sample mode)
   console.log('⚡ Skipping test OpenAI routes - using sample data mode');
-=======
+
   const aiModule = await import('./routes/ai.js');
   aiRoutes = aiModule.default;
   console.log('✅ AI routes loaded');
->>>>>>> 00040c64
+
   
   // Import middleware
   console.log('🔍 Loading middleware...');
@@ -291,14 +287,13 @@
   app.use('/api/social', socialRoutes);
   console.log('✅ Social routes mounted');
   
-<<<<<<< HEAD
   // Public routes (no authentication required)
   app.use('/api/public', publicRoutes);
   console.log('✅ Public routes mounted');
-=======
+
   app.use('/api/ai', aiRoutes);
   console.log('✅ AI routes mounted');
->>>>>>> 00040c64
+
 } catch (error) {
   console.error('❌ Error mounting routes:', error);
   console.error('Error details:', error.message);
